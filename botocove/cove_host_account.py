--- conflicted
+++ resolved
@@ -1,10 +1,6 @@
 import logging
-<<<<<<< HEAD
 import re
-from typing import Any, List, Literal, Optional, Set, Tuple, Union
-=======
-from typing import Any, Iterable, List, Literal, Optional, Sequence, Set, Union
->>>>>>> 283513e5
+from typing import Any, Iterable, List, Literal, Optional, Sequence, Set, Union, Tuple
 
 import boto3
 from boto3.session import Session
@@ -119,25 +115,24 @@
         return client
 
     def _resolve_target_accounts(self, target_ids: Optional[List[str]]) -> Set[str]:
-<<<<<<< HEAD
         accounts_to_ignore = self._gather_ignored_accounts()
+        logger.info(f"Ignoring account IDs: {accounts_to_ignore=}")
         accounts_to_target = self._gather_target_accounts(target_ids)
         return accounts_to_target - accounts_to_ignore
 
     def _gather_ignored_accounts(self) -> Set[str]:
-        caller_account_id: str = self.sts_client.get_caller_identity()["Account"]
+        ignored_accounts = {self.host_account_id}
 
         if self.provided_ignore_ids:
             accs, ous = self._get_validated_ids(self.provided_ignore_ids)
             if ous:
                 accs_from_ous = self._get_all_accounts_by_organization_units(ous)
                 accs.extend(accs_from_ous)
-            accs_set = set(accs)
-            accs_set.add(caller_account_id)
+            ignored_accounts.update(caller_account_id)
             return accs_set
         else:
             # No ignore_ids passed
-            return {caller_account_id}
+            return ignored_accounts
 
     def _gather_target_accounts(self, targets: Optional[List[str]]) -> Set[str]:
         if targets:
@@ -146,18 +141,6 @@
                 accs_from_ous = self._get_all_accounts_by_organization_units(ous)
                 accs.extend(accs_from_ous)
             return set(accs)
-=======
-        # Ensure we never run botocove on the account it's being run from
-        validated_ignore_ids = {self.host_account_id}
-
-        if self.provided_ignore_ids:
-            validated_ignore_ids.update(self._parse_ignore_ids())
-        logger.info(f"Ignoring account IDs: {validated_ignore_ids=}")
-
-        if target_ids is None:
-            # No target_ids passed, get all accounts in org
-            target_accounts = self._get_active_org_accounts()
->>>>>>> 283513e5
         else:
             # No target_ids passed, getting all accounts in org
             return self._get_active_org_accounts()
@@ -214,7 +197,6 @@
         child_ous_list = [ou["Id"] for ou in child_ous["Children"]]
         ou_list.extend(child_ous_list)
 
-<<<<<<< HEAD
         for ou in child_ous_list:
             self._get_all_child_ous(ou, ou_list)
 
@@ -233,17 +215,6 @@
             account_list.extend(acc["Id"] for acc in ou_children["Children"])
 
         return account_list
-=======
-    def _parse_ignore_ids(self) -> Set[str]:
-        if not isinstance(self.provided_ignore_ids, list):
-            raise TypeError("ignore_ids must be a list of account IDs")
-        for account_id in self.provided_ignore_ids:
-            if len(account_id) != 12:
-                raise TypeError("All ignore_id in list must be 12 character strings")
-            if not isinstance(account_id, str):
-                raise TypeError("All ignore_id list entries must be strings")
-        return set(self.provided_ignore_ids)
->>>>>>> 283513e5
 
     def _get_active_org_accounts(self) -> Set[str]:
         all_org_accounts = (
